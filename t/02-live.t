--- conflicted
+++ resolved
@@ -1,10 +1,6 @@
 use strict;
 use warnings;
-<<<<<<< HEAD
-use Test::More tests => 17;
-=======
-use Test::More tests => 22;
->>>>>>> 32e99c48
+use Test::More tests => 23;
 use FindBin;
 use lib "$FindBin::Bin/lib";
 use TestLib;
@@ -124,10 +120,6 @@
 }
 
 {
-<<<<<<< HEAD
-    my ( $ret, $string ) = $gc->do( 'Live::job' => 'some workload ...' );
-    is( $string, 'ok', 'loaded root namespace' );
-=======
     for ( 1 .. 3 ) {
         my ( $ret, $string ) = $gc->do( "Live::NS1::DefaultAttributes::job$_" => 'workload' );
         is(
@@ -149,5 +141,9 @@
             'Encode/decode override attributes'
         );
     }
->>>>>>> 32e99c48
+}
+
+{
+    my ( $ret, $string ) = $gc->do( 'Live::job' => 'some workload ...' );
+    is( $string, 'ok', 'loaded root namespace' );
 }